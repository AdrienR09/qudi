--- conflicted
+++ resolved
@@ -28,19 +28,16 @@
 from core.configoption import ConfigOption
 from core.util.units import ScaledFloat
 from core.statusvariable import StatusVar
+from gui.guibase import GUIBase
+from gui.colordefs import ColorScaleInferno
 from gui.colordefs import QudiPalettePale as palette
-from gui.colordefs import ColorScaleMagma
-from gui.guibase import GUIBase
-from gui.fitsettings import FitSettingsDialog, FitSettingsComboBox
-from qtwidgets.scientific_spinbox import ScienDSpinBox, ScienSpinBox
+from qtwidgets.scientific_spinbox import ScienDSpinBox
 from interface.grating_spectrometer_interface import PortType
-from interface.science_camera_interface import ReadMode, ShutterState
 from logic.spectrum_logic import AcquisitionMode
 from qtpy import QtCore
 from qtpy import QtWidgets
 from qtpy import uic
-from gui.guiutils import ColorBar
-from gui.colordefs import ColorScaleInferno
+from gui.gui_components.colorbar.colorbar import ColorbarWidget
 
 class MainWindow(QtWidgets.QMainWindow):
 
@@ -243,11 +240,7 @@
 
             if i<len(self._input_ports):
 
-<<<<<<< HEAD
                 self._input_port_buttons[i].setText(self._input_ports[i].type.name[6:].lower())
-=======
-                self._input_port_buttons[i].setText(self._input_ports[i].type.name[5:].lower())
->>>>>>> e7b81c25
                 self._input_port_buttons[i].setCheckable(True)
                 if self._input_ports[i].type.name == self._spectrumlogic.input_port:
                     self._input_port_buttons[i].setDown(True)
@@ -268,11 +261,7 @@
 
             if i < len(self._output_ports):
 
-<<<<<<< HEAD
                 self._output_port_buttons[i].setText(self._output_ports[i].type.name[7:].lower())
-=======
-                self._output_port_buttons[i].setText(self._output_ports[i].type.name[6:].lower())
->>>>>>> e7b81c25
                 self._output_port_buttons[i].setCheckable(True)
                 if self._output_ports[i].type.name == self._spectrumlogic.output_port:
                     self._output_port_buttons[i].setDown(True)
@@ -349,15 +338,16 @@
     def _activate_image_tab(self):
 
         for read_mode in self._spectrumlogic.camera_constraints.read_modes:
-            if read_mode.name[:6] == "IMAGE":
+            if read_mode.name[:5] == "IMAGE":
                 self._image_tab.read_modes.addItem(read_mode.name, read_mode.name)
                 if read_mode == self._image_read_mode:
                     self._image_tab.read_modes.setCurrentText(read_mode.name)
 
         for acquisition_mode in AcquisitionMode.__members__:
-            self._image_tab.acquisition_modes.addItem(acquisition_mode, acquisition_mode)
-            if acquisition_mode == self._image_acquisition_mode:
-                self._image_tab.acquisition_modes.setCurrentText(acquisition_mode)
+            if acquisition_mode != "MULTI_SCAN":
+                self._image_tab.acquisition_modes.addItem(acquisition_mode, acquisition_mode)
+                if acquisition_mode == self._image_acquisition_mode:
+                    self._image_tab.acquisition_modes.setCurrentText(acquisition_mode)
 
         self.image_exposure_time_widget = ScienDSpinBox()
         self.image_exposure_time_widget.setMinimum(0)
@@ -381,11 +371,10 @@
 
         self.my_colors = ColorScaleInferno()
         self._image = pg.ImageItem(image=self._image_data, axisOrder='row-major')
-        self._color_map = ColorScaleMagma()
-        self._xy_cb = ColorBar(self.my_colors.cmap_normed, width=100, cb_min=0, cb_max=100)
-        self._image.setLookupTable(self._color_map.lut)
-        self._image_tab.colorbar.addItem(self._xy_cb)
+        self._image.setLookupTable(self.my_colors.lut)
         self._image_tab.graph.addItem(self._image)
+        self._colorbar = ColorbarWidget(self._image)
+        self._image_tab.colorbar.addWidget(self._colorbar)
 
         self.track_colors = ["#fc03032f", "#fcba032f", "#03fc392f", "#cc34eb2f"]
         for i in range(4):
@@ -413,10 +402,7 @@
         self._image_tab.horizontal_binning.setRange(1, self._spectrumlogic.camera_constraints.width-1)
         self._image_tab.vertical_binning.setRange(1, self._spectrumlogic.camera_constraints.height-1)
 
-<<<<<<< HEAD
-
-=======
->>>>>>> e7b81c25
+
         self._image_tab.horizontal_binning.editingFinished.connect(self.set_image_params)
         self._image_tab.vertical_binning.editingFinished.connect(self.set_image_params)
         self._image_tab.read_modes.currentTextChanged.connect(self.set_image_params)
@@ -461,7 +447,7 @@
     def _activate_spectrum_tab(self):
 
         for read_mode in self._spectrumlogic.camera_constraints.read_modes:
-            if read_mode.name[:4] != "IMAGE":
+            if read_mode.name[:5] != "IMAGE":
                 self._spectrum_tab.read_modes.addItem(str(read_mode.name), read_mode.name)
                 if read_mode == self._spectrum_read_mode:
                     self._spectrum_tab.read_modes.setCurrentText(str(read_mode.name))
@@ -482,8 +468,16 @@
             if readout_speed == self._spectrum_readout_speed:
                 self._spectrum_tab.readout_speed.setCurrentText("{:.2r}Hz".format(ScaledFloat(readout_speed)))
 
+        self._spectrum_scan_delay_widget = ScienDSpinBox()
+        self._spectrum_scan_delay_widget.setMinimum(0)
+        self._spectrum_scan_delay_widget.setValue(self._spectrumlogic.scan_delay)
+        self._spectrum_scan_delay_widget.setSuffix('s')
+        self._spectrum_tab.scan_delay.addWidget(self._spectrum_scan_delay_widget)
+
+        self._spectrum_tab.scan_number_spin.setValue(self._spectrumlogic.number_of_scan)
+
         self._spectrum_tab.save.clicked.connect(partial(self.save_data, 1))
-        self._save_data_buttons.append(self._image_tab.save)
+        self._save_data_buttons.append(self._spectrum_tab.save)
         self._spectrum_tab.acquire_dark.clicked.connect(partial(self.start_dark_acquisition, 1))
         self._acquire_dark_buttons.append(self._spectrum_tab.acquire_dark)
         self._spectrum_tab.start_acquisition.clicked.connect(partial(self.start_acquisition, 2))
@@ -498,6 +492,8 @@
         self._spectrum_tab.acquisition_modes.currentTextChanged.connect(self.set_spectrum_params)
         self.spectrum_exposure_time_widget.editingFinished.connect(self.set_spectrum_params)
         self._spectrum_tab.read_modes.currentTextChanged.connect(self.set_spectrum_params)
+        self._spectrum_scan_delay_widget.editingFinished.connect(self.set_spectrum_params)
+        self._spectrum_tab.scan_number_spin.editingFinished.connect(self.set_spectrum_params)
 
     def _update_settings(self):
         """
@@ -569,6 +565,8 @@
         self._spectrumlogic.read_mode = self._spectrum_tab.read_modes.currentData()
         self._spectrumlogic.exposure_time = self.spectrum_exposure_time_widget.value()
         self._spectrumlogic.readout_speed = self._spectrum_tab.readout_speed.currentData()
+        self._spectrumlogic.scan_delay = self._spectrum_scan_delay_widget.value()
+        self._spectrumlogic.number_of_scan = self._spectrum_tab.scan_number_spin.value()
 
         self._manage_tracks()
         self._spectrumlogic._update_acquisition_params()
@@ -579,7 +577,7 @@
         self._manage_start_acquisition(index)
 
         self._spectrumlogic.acquisition_mode = "SINGLE_SCAN"
-        self._spectrumlogic.shutter_state = 'CLOSED'
+        self._spectrumlogic.shutter_state = "CLOSED"
         self._spectrumlogic.sigUpdateData.connect(partial(self._update_dark, index))
 
         if index == 0:
@@ -588,7 +586,7 @@
             self._spectrumlogic.readout_speed = self._image_tab.readout_speed.currentData()
         elif index == 1:
             self._spectrumlogic.read_modes = self._spectrum_tab.read_modes.currentData()
-            self._spectrumlogic.exposure_time = self._spectrum_exposure_time.value()
+            self._spectrumlogic.exposure_time = self.spectrum_exposure_time_widget.value()
             self._spectrumlogic.readout_speed = self._spectrum_tab.readout_speed.currentData()
 
         self._spectrumlogic.start_acquisition()
@@ -600,13 +598,10 @@
 
         if index==0:
             self.set_image_params()
-            self._image_tab.image_settings.setEnabled(False)
         elif index==1:
             self.set_alignement_params()
-            self._alignement_tab.counter_settings.setEnabled(False)
         elif index==2:
             self.set_spectrum_params()
-            self._spectrum_tab.spectrum_settings.setEnabled(False)
 
         self._spectrumlogic.start_acquisition()
 
@@ -628,6 +623,7 @@
                 btn.setChecked(False)
                 btn.setDown(False)
         self._mw.center_wavelength_current.setText("{:.2r}m".format(ScaledFloat(self._spectrumlogic.center_wavelength)))
+        self._calibration_widget.setValue(self._spectrumlogic.wavelength_calibration)
 
     def _manage_port_buttons(self, index):
         for i in range(2):
@@ -719,6 +715,7 @@
             if i < 2:
                 self._acquire_dark_buttons[i].setEnabled(False)
                 self._save_data_buttons[i].setEnabled(False)
+        self._spectrum_tab.multiple_scan_settings.setEnabled(False)
 
     def _manage_stop_acquisition(self):
 
@@ -729,6 +726,7 @@
             if i<2:
                 self._acquire_dark_buttons[i].setEnabled(True)
                 self._save_data_buttons[i].setEnabled(True)
+        self._spectrum_tab.multiple_scan_settings.setEnabled(True)
 
     def _clean_time_window(self):
 
@@ -767,11 +765,6 @@
                 height = self._spectrumlogic.camera_constraints.height
                 self._image.setRect(QtCore.QRect(0,0,width,height))
 
-            if self._spectrumlogic.acquisition_mode == "MULTI_SCAN":
-                self._image.setImage(image=self._image_data[-1])
-            else:
-                self._image.setImage(image=self._image_data)
-
         elif index == 1:
 
             counts = data.sum()
@@ -790,25 +783,25 @@
                 y = data
 
             if self._spectrumlogic.acquisition_mode == "MULTI_SCAN":
+                self._spectrum_data = np.array([[x, scan] for scan in y])
+                self._spectrum_tab.graph.clear()
                 if self._spectrumlogic.read_mode == "MULTIPLE_TRACKS":
-                    self._spectrum_data = np.array([[x, track] for track in y])
-                    self._spectrum_tab.graph.clear()
-                    for track in y[:-1]:
-                        self._spectrum_tab.graph.plot(x, track)
+                    i = 0
+                    for track in y[-1]:
+                        self._spectrum_tab.graph.plot(x, track, pen=self.track_colors[i])
+                        i += 1
                 else:
-                    self._spectrum_data = np.array([x, y])
-                    self._spectrum_tab.graph.clear()
-                    self._spectrum_tab.graph.plot(x, y[:-1])
+                    self._spectrum_tab.graph.plot(x, y[-1], pen=self.track_colors[0])
             else:
+                self._spectrum_data = np.array([x, y])
+                self._spectrum_tab.graph.clear()
                 if self._spectrumlogic.read_mode == "MULTIPLE_TRACKS":
-                    self._spectrum_data = np.array([[x, track] for track in y])
-                    self._spectrum_tab.graph.clear()
+                    i = 0
                     for track in y:
-                        self._spectrum_tab.graph.plot(x, track)
+                        self._spectrum_tab.graph.plot(x, track, pen=self.track_colors[i])
+                        i += 1
                 else:
-                    self._spectrum_data = np.array([x, y])
-                    self._spectrum_tab.graph.clear()
-                    self._spectrum_tab.graph.plot(x, y)
+                    self._spectrum_tab.graph.plot(x, y, pen=self.track_colors[0])
 
         if not self._spectrumlogic.module_state() == 'locked':
             self._spectrumlogic.sigUpdateData.disconnect()
