--- conflicted
+++ resolved
@@ -147,11 +147,7 @@
         self.camera_gain = self._camera_gain or self.camera().get_gain()
         self.exposure_time = self._exposure_time or self.camera().get_exposure_time()
 
-<<<<<<< HEAD
         if not self._dispersion_fitting_parameters:
-=======
-        if self._dispersion_fitting_parameters == None:
->>>>>>> 761418b8
             self.fit_spectrometer_dispersion()
 
         if self.camera_constraints.has_cooler:
@@ -208,6 +204,7 @@
         if self.module_state() == 'locked':
             self.log.error("Module acquisition is still running, module state is currently locked.")
             return
+        self._update_acquisition_params()
         self.module_state.lock()
         self._sigStart.emit()
 
@@ -239,7 +236,6 @@
         # If module unlocked by stop_acquisition
         if self.module_state() != 'locked':
             self._acquired_data = self.get_acquired_data()
-            #self._update_acquisition_params()
             self.log.debug("Acquisition stopped. Status loop stopped.")
             return
 
@@ -251,7 +247,6 @@
         # Acquisition is finished
         if self.acquisition_mode == 'SINGLE_SCAN':
             self._acquired_data = self.get_acquired_data()
-            #self._update_acquisition_params()
             self.module_state.unlock()
             self.log.debug("Acquisition finished : module state is 'idle' ")
             return
@@ -266,7 +261,6 @@
             self._acquired_data.append(self.get_acquired_data())
 
             if self._loop_counter <= 0:
-                #self._update_acquisition_params()
                 self.module_state.unlock()
                 self.log.debug("Acquisition finished : module state is 'idle' ")
             else:
@@ -306,7 +300,6 @@
         return self._acquired_data
 
     @property
-<<<<<<< HEAD
     def acquisition_params(self):
         """ Getter method returning the last acquisition parameters. """
         return self._acquisition_params
@@ -329,17 +322,16 @@
         self._acquisition_params['wavelength_calibration (m)'] = self.wavelength_calibration
 
         """ Getter method returning the last acquisition parameters. """
-=======
-    def photon_counter(self):
-        """ Getter method returning the sum of the acquired data. """
-        return np.sum(self.acquired_data)
-
->>>>>>> 761418b8
     def save_acquired_data(self, filename=None):
 
         filepath = self.savelogic().get_path_for_module(module_name='spectrum_logic')
 
-        self.savelogic().save_data(self._acquired_data, filepath=filepath,
+        if self.acquisition_params['read_mode'] == 'IMAGE_ADVANCED':
+            data = {'data' : self._acquired_data.flatten()}
+        else:
+            data = {'wavelength (m)' : self.wavelength_spectrum, 'data' : self._acquired_data.flatten()}
+
+        self.savelogic().save_data(data, filepath=filepath,
                                    parameters=self.acquisition_params,filename=filename)
 
     ##############################################################################
@@ -431,7 +423,6 @@
         @return fitting_correction: (list or ndarray) correction of the analytic dispersion
         """
         return (a * lam_c + b) * pixels ** 2 + (c * lam_c + d) * pixels + e
-<<<<<<< HEAD
 
     def fit_spectrometer_dispersion(self):
         """ Method fitting the hardware wavelength dispersion with the polynomial fitting_correction function to update
@@ -468,35 +459,6 @@
         @return: (ndarray) analytic wavelength array
         """
 
-=======
-
-    def fit_spectrometer_dispersion(self):
-        """ Method fitting the hardware wavelength dispersion with the polynomial fitting_correction function to update
-        fitting parameters.
-
-        """
-
-        diff_surf = self.spectrometer.get_spectrometer_dispersion() - self.wavelength_spectrum
-
-        image_width = self.camera_constraints.width
-        pixel_width = self.camera_constraints.pixel_size_width
-
-        x = self.center_wavelength
-        y = np.arange(-image_width//2, image_width//2 - image_width%2)*pixel_width
-        X, Y = np.meshgrid(x, y)
-        xdata = np.vstack((X.ravel(), Y.ravel()))
-        ydata = diff_surf.T.ravel()
-
-        self._dispersion_fitting_parameters = optimize.curve_fit(self._fitting_function, xdata, ydata, p0=[0, 0, 0, 0, 0])
-
-    def _analytic_dispersion(self):
-        """ Analytic dispersion calculation based on hardware constraints parameters and the actual center wavelength
-        based on geometric optics for a standard Czerny-Turner spectrometer configuration.
-
-        @return: (ndarray) analytic wavelength array
-        """
-
->>>>>>> 761418b8
         image_width = self.camera_constraints.width
         pixel_width = self.camera_constraints.pixel_size_width
         focal_length = self.spectro_constraints.focal_length
@@ -528,11 +490,7 @@
         image_width = self.camera_constraints.width
         pixel_width = self.camera_constraints.pixel_size_width
         pixels_vector = np.arange(-image_width // 2, image_width // 2 - image_width % 2) * pixel_width
-<<<<<<< HEAD
         fitting_correction = self._fitting_correction(self.center_wavelength, pixels_vector, *self._dispersion_fitting_parameters)
-=======
-        fitting_correction = self._fitting_correction(self.center_wavelength, pixels_vector, self._dispersion_fitting_parameters)
->>>>>>> 761418b8
         return self._analytic_dispersion() + fitting_correction
 
     @property
